--- conflicted
+++ resolved
@@ -1,1003 +1,989 @@
-import React, { useState, useEffect } from 'react';
-import { supabase } from './supabaseClient';
-import { 
-  Plus, TrendingUp, TrendingDown, DollarSign, PieChart, BarChart3, 
-  Wallet, Target, AlertCircle, Brain, CreditCard, Building, Settings, RefreshCw,
-  LogOut, User, Trash2, Edit, X, Check, Home, ArrowUpRight, ArrowDownRight,
-  FileText, Upload
-} from 'lucide-react';
-import CategoryModal from './components/Modals/CategoryModal';
-import AccountModal from './components/Modals/AccountModal';
-import TransactionModal from './components/Modals/TransactionModal';
-import ImportModal from './components/Modals/ImportModal';
-import Dashboard from './components/Dashboard/Dashboard';
-import CreditCardManager from './components/CreditCards/CreditCardManager';
-import GoalsManager from './components/Goals/GoalsManager';
-import ReportsGenerator from './components/Reports/ReportsGenerator';
-import RecurringExpenseManager from './components/RecurringExpenses/RecurringExpenseManager';
-import ImportModal from './components/Import/ImportModal';
-
-const App = () => {
-  // Estados de Autenticação
-  const [user, setUser] = useState(null);
-  const [loading, setLoading] = useState(true);
-  const [authMode, setAuthMode] = useState('login');
-  const [authForm, setAuthForm] = useState({ email: '', password: '' });
-  
-  // Estados de Navegação
-  const [activeTab, setActiveTab] = useState('dashboard');
-  
-  // Estados de Dados
-  const [categories, setCategories] = useState({
-    expense: [],
-    income: [],
-    investment: []
-  });
-  const [accounts, setAccounts] = useState([]);
-  const [transactions, setTransactions] = useState([]);
-  const [cards, setCards] = useState([]);
-  
-  // Estados de Modais
-  const [showCategoryModal, setShowCategoryModal] = useState(false);
-  const [showAccountModal, setShowAccountModal] = useState(false);
-  const [showTransactionModal, setShowTransactionModal] = useState(false);
-  const [showImportModal, setShowImportModal] = useState(false);
-  const [editingCategory, setEditingCategory] = useState(null);
-  const [editingAccount, setEditingAccount] = useState(null);
-  const [editingTransaction, setEditingTransaction] = useState(null);
-  const [categoryType, setCategoryType] = useState('expense');
-  
-  // Estados de UI
-  const [toast, setToast] = useState({ show: false, message: '', type: 'success' });
-
-  // Verificar sessão ao carregar
-  useEffect(() => {
-    checkUser();
-  }, []);
-
-  // Carregar dados quando usuário logar
-  useEffect(() => {
-    if (user) {
-      loadAllData();
-    }
-  }, [user]);
-
-  // Função para verificar usuário autenticado
-  const checkUser = async () => {
-    try {
-      const { data: { session } } = await supabase.auth.getSession();
-      setUser(session?.user || null);
-    } catch (error) {
-      console.error('Erro ao verificar sessão:', error);
-    } finally {
-      setLoading(false);
-    }
-  };
-
-  // Carregar todos os dados
-  const loadAllData = async () => {
-    await Promise.all([
-      loadCategories(),
-      loadAccounts(),
-      loadTransactions(),
-      loadCards()
-      ]);
-  };
-
-  // Funções de Autenticação
-  const handleAuth = async (e) => {
-    e.preventDefault();
-    setLoading(true);
-
-    try {
-      if (authMode === 'login') {
-        const { data, error } = await supabase.auth.signInWithPassword({
-          email: authForm.email,
-          password: authForm.password
-        });
-        if (error) throw error;
-        setUser(data.user);
-        showToast('Login realizado com sucesso!', 'success');
-      } else {
-        const { data, error } = await supabase.auth.signUp({
-          email: authForm.email,
-          password: authForm.password
-        });
-        if (error) throw error;
-        showToast('Cadastro realizado! Verifique seu email.', 'success');
-        setAuthMode('login');
-      }
-    } catch (error) {
-      showToast(error.message, 'error');
-    } finally {
-      setLoading(false);
-    }
-  };
-
-  const handleLogout = async () => {
-    await supabase.auth.signOut();
-    setUser(null);
-    setCategories({ expense: [], income: [], investment: [] });
-    setAccounts([]);
-    setTransactions([]);
-    setCards([]);
-    setActiveTab('dashboard');
-    showToast('Logout realizado com sucesso!', 'success');
-  };
-
-  // Funções de Categorias
-  const loadCategories = async () => {
-    try {
-      const { data, error } = await supabase
-        .from('categories')
-        .select('*')
-        .eq('user_id', user.id)
-        .order('name');
-
-      if (error) throw error;
-
-      const grouped = {
-        expense: data.filter(c => c.type === 'expense'),
-        income: data.filter(c => c.type === 'income'),
-        investment: data.filter(c => c.type === 'investment')
-      };
-      
-      setCategories(grouped);
-    } catch (error) {
-      showToast('Erro ao carregar categorias', 'error');
-    }
-  };
-
-  const handleSaveCategory = async (categoryData) => {
-    try {
-      const dataToSave = {
-        ...categoryData,
-        user_id: user.id
-      };
-
-      if (categoryData.id) {
-        const { error } = await supabase
-          .from('categories')
-          .update(dataToSave)
-          .eq('id', categoryData.id);
-        if (error) throw error;
-        showToast('Categoria atualizada!', 'success');
-      } else {
-        const { error } = await supabase
-          .from('categories')
-          .insert([dataToSave]);
-        if (error) throw error;
-        showToast('Categoria criada!', 'success');
-      }
-
-      await loadCategories();
-      setShowCategoryModal(false);
-      setEditingCategory(null);
-    } catch (error) {
-      showToast('Erro ao salvar categoria', 'error');
-    }
-  };
-
-  const handleDeleteCategory = async (id) => {
-    if (!window.confirm('Deseja realmente excluir esta categoria?')) return;
-    
-    try {
-      const { error } = await supabase
-        .from('categories')
-        .delete()
-        .eq('id', id);
-      
-      if (error) throw error;
-      showToast('Categoria excluída!', 'success');
-      await loadCategories();
-    } catch (error) {
-      showToast('Erro ao excluir categoria', 'error');
-    }
-  };
-
-  // Funções de Contas
-  const loadAccounts = async () => {
-  try {
-    console.log('Loading accounts for user:', user.id);
-    
-    const { data, error } = await supabase
-      .from('accounts')
-      .select('*')
-      .eq('user_id', user.id)
-      .order('name');
-
-    console.log('Accounts loaded:', { data, error });
-    
-    if (error) throw error;
-    setAccounts(data || []);
-  } catch (error) {
-    console.error('Erro ao carregar contas:', error);
-    showToast('Erro ao carregar contas', 'error');
-  }
-};
-  
-const handleSaveAccount = async (accountData) => {
-  try {
-    console.log('Recebido do modal:', accountData);
-    
-    // Verificação explícita do ID
-    const isUpdate = accountData.id && accountData.id !== '';
-    
-    console.log('É atualização?', isUpdate);
-    
-    // Preparar dados SEM o ID
-    const dataToSave = {
-      name: accountData.name,
-      type: accountData.type,
-      balance: parseFloat(accountData.balance) || 0,
-      color: accountData.color || 'bg-blue-500',
-      is_primary: accountData.is_primary || false,
-      institution: accountData.institution || '',
-      user_id: user.id
-    };
-
-    if (isUpdate) {
-      console.log('Executando UPDATE para ID:', accountData.id);
-      
-      const { data, error } = await supabase
-        .from('accounts')
-        .update(dataToSave)
-        .eq('id', accountData.id)
-        .eq('user_id', user.id)
-        .select();
-        
-      console.log('Resultado UPDATE:', { data, error });
-      
-      if (error) throw error;
-      showToast('Conta atualizada!', 'success');
-    } else {
-      console.log('Executando INSERT - Nova conta');
-      console.log('Dados para inserir:', dataToSave);
-      
-      const { data, error } = await supabase
-        .from('accounts')
-        .insert([dataToSave])
-        .select();
-        
-      console.log('Resultado INSERT:', { data, error });
-      
-      if (error) throw error;
-      showToast('Conta criada com sucesso!', 'success');
-    }
-
-    await loadAccounts();
-    setShowAccountModal(false);
-    setEditingAccount(null);
-    
-  } catch (error) {
-    console.error('Erro ao salvar:', error);
-    showToast(`Erro: ${error.message}`, 'error');
-  }
-};
-  const handleDeleteAccount = async (id) => {
-    if (!window.confirm('Deseja realmente excluir esta conta?')) return;
-    
-    try {
-      const { error } = await supabase
-        .from('accounts')
-        .delete()
-        .eq('id', id);
-      
-      if (error) throw error;
-      showToast('Conta excluída!', 'success');
-      await loadAccounts();
-    } catch (error) {
-      showToast('Erro ao excluir conta', 'error');
-    }
-  };
-
-  // Funções de Transações
-  const loadTransactions = async () => {
-    try {
-      const { data, error } = await supabase
-        .from('transactions')
-        .select('*')
-        .eq('user_id', user.id)
-        .order('date', { ascending: false })
-        .limit(100);
-
-      if (error) throw error;
-      setTransactions(data || []);
-    } catch (error) {
-      showToast('Erro ao carregar transações', 'error');
-    }
-  };
-
-  const handleSaveTransaction = async (transactionData) => {
-    try {
-      const dataToSave = {
-        ...transactionData,
-        user_id: user.id,
-        amount: parseFloat(transactionData.amount) || 0,
-        is_alimony: transactionData.is_alimony || false
-      };
-
-      if (transactionData.id) {
-        const { error } = await supabase
-          .from('transactions')
-          .update(dataToSave)
-          .eq('id', transactionData.id);
-        if (error) throw error;
-        showToast('Transação atualizada!', 'success');
-      } else {
-        const { error } = await supabase
-          .from('transactions')
-          .insert([dataToSave]);
-        if (error) throw error;
-        showToast('Transação criada!', 'success');
-      }
-
-      await Promise.all([
-        loadTransactions(),
-        loadAccounts() // Recarregar contas para atualizar saldos       
-      ]);
-      
-      setShowTransactionModal(false);
-      setEditingTransaction(null);
-    } catch (error) {
-      showToast('Erro ao salvar transação', 'error');
-    }
-  };
-
-  const handleBulkImportTransactions = async (transactions) => {
-    try {
-      const dataToSave = transactions.map(t => ({
-        ...t,
-        user_id: user.id,
-        amount: parseFloat(t.amount) || 0,
-        // Remover campos de UI que não fazem parte do schema
-        suggestedCategory: undefined,
-        categoryConfidence: undefined,
-        isSuggestion: undefined
-      }));
-
-      const { error } = await supabase
-        .from('transactions')
-        .insert(dataToSave);
-      
-      if (error) throw error;
-      
-      showToast(`${transactions.length} transação(ões) importada(s) com sucesso!`, 'success');
-      
-      await Promise.all([
-        loadTransactions(),
-        loadAccounts()
-      ]);
-      
-      setShowImportModal(false);
-    } catch (error) {
-      console.error('Erro ao importar transações:', error);
-      showToast('Erro ao importar transações', 'error');
-      throw error;
-    }
-  };
-
-  // Função para carregar cartões de crédito
-const loadCards = async () => {
-  try {
-    const { data, error } = await supabase
-      .from('credit_cards')
-      .select('*')
-      .eq('user_id', user.id)
-      .order('name');
-
-    if (error) throw error;
-    setCards(data || []);
-  } catch (error) {
-    console.error('Erro ao carregar cartões:', error);
-  }
-};
-
-  const handleDeleteTransaction = async (id) => {
-    if (!window.confirm('Deseja realmente excluir esta transação?')) return;
-    
-    try {
-      const { error } = await supabase
-        .from('transactions')
-        .delete()
-        .eq('id', id);
-      
-      if (error) throw error;
-      showToast('Transação excluída!', 'success');
-      await Promise.all([
-        loadTransactions(),
-        loadAccounts()
-      ]);
-    } catch (error) {
-      showToast('Erro ao excluir transação', 'error');
-    }
-  };
-
-  // Funções de UI
-  const showToast = (message, type = 'success') => {
-    setToast({ show: true, message, type });
-    setTimeout(() => setToast({ show: false, message: '', type: 'success' }), 3000);
-  };
-
-  // Cálculos
-  const calculateTotals = () => {
-    const totals = {
-      balance: accounts.reduce((acc, account) => acc + (account.balance || 0), 0),
-      expenses: 0,
-      income: 0,
-      investments: 0
-    };
-
-    const currentMonth = new Date().getMonth();
-    const currentYear = new Date().getFullYear();
-
-    transactions.forEach(transaction => {
-      const transDate = new Date(transaction.date);
-      if (transDate.getMonth() === currentMonth && transDate.getFullYear() === currentYear) {
-        if (transaction.type === 'expense') {
-          totals.expenses += transaction.amount;
-        } else if (transaction.type === 'income') {
-          totals.income += transaction.amount;
-        } else if (transaction.type === 'investment') {
-          totals.investments += transaction.amount;
-        }
-      }
-    });
-
-    return totals;
-  };
-
-  const totals = calculateTotals();
- // Tela de Loading
-  if (loading) {
-    return (
-      <div className="min-h-screen bg-gradient-to-br from-blue-50 to-purple-50 flex items-center justify-center">
-        <div className="animate-spin rounded-full h-12 w-12 border-b-2 border-blue-600"></div>
-      </div>
-    );
-  }
-
-  // Tela de Login/Cadastro
-  if (!user) {
-    return (
-      <div className="min-h-screen bg-gradient-to-br from-blue-50 to-purple-50 flex items-center justify-center p-4">
-        <div className="bg-white rounded-2xl shadow-xl w-full max-w-md p-8">
-          <div className="text-center mb-8">
-            <div className="inline-flex items-center justify-center w-16 h-16 bg-gradient-to-r from-blue-600 to-purple-600 rounded-full mb-4">
-              <DollarSign className="w-8 h-8 text-white" />
-            </div>
-            <h1 className="text-3xl font-bold bg-gradient-to-r from-blue-600 to-purple-600 text-transparent bg-clip-text">
-              FinanceAI Pro
-            </h1>
-            <p className="text-gray-600 mt-2">Controle financeiro inteligente</p>
-          </div>
-
-          <form onSubmit={handleAuth} className="space-y-4">
-            <div>
-              <label className="block text-sm font-medium text-gray-700 mb-1">Email</label>
-              <input
-                type="email"
-                value={authForm.email}
-                onChange={(e) => setAuthForm({ ...authForm, email: e.target.value })}
-                className="w-full px-4 py-2 border border-gray-300 rounded-lg focus:outline-none focus:ring-2 focus:ring-blue-500"
-                required
-              />
-            </div>
-            
-            <div>
-              <label className="block text-sm font-medium text-gray-700 mb-1">Senha</label>
-              <input
-                type="password"
-                value={authForm.password}
-                onChange={(e) => setAuthForm({ ...authForm, password: e.target.value })}
-                className="w-full px-4 py-2 border border-gray-300 rounded-lg focus:outline-none focus:ring-2 focus:ring-blue-500"
-                required
-              />
-            </div>
-
-            <button
-              type="submit"
-              disabled={loading}
-              className="w-full bg-gradient-to-r from-blue-600 to-purple-600 text-white py-3 rounded-lg font-medium hover:shadow-lg transition-shadow disabled:opacity-50"
-            >
-              {loading ? 'Processando...' : (authMode === 'login' ? 'Entrar' : 'Cadastrar')}
-            </button>
-          </form>
-
-          <div className="mt-6 text-center">
-            <button
-              onClick={() => setAuthMode(authMode === 'login' ? 'signup' : 'login')}
-              className="text-blue-600 hover:text-blue-700 font-medium"
-            >
-              {authMode === 'login' ? 'Não tem conta? Cadastre-se' : 'Já tem conta? Faça login'}
-            </button>
-          </div>
-        </div>
-      </div>
-    );
-  }
-  // Tela Principal do App
-  return (
-    <div className="min-h-screen bg-gradient-to-br from-blue-50 to-purple-50">
-      {/* Toast Notification */}
-      {toast.show && (
-        <div className={`fixed top-4 right-4 p-4 rounded-lg shadow-lg z-50 ${
-          toast.type === 'success' ? 'bg-green-500' : 'bg-red-500'
-        } text-white`}>
-          {toast.message}
-        </div>
-      )}
-
-      {/* Header */}
-      <header className="bg-white shadow-sm border-b">
-        <div className="max-w-7xl mx-auto px-4 py-4 flex justify-between items-center">
-          <div className="flex items-center space-x-2">
-            <div className="w-10 h-10 bg-gradient-to-r from-blue-600 to-purple-600 rounded-full flex items-center justify-center">
-              <DollarSign className="w-6 h-6 text-white" />
-            </div>
-            <h1 className="text-2xl font-bold bg-gradient-to-r from-blue-600 to-purple-600 text-transparent bg-clip-text">
-              FinanceAI Pro
-            </h1>
-          </div>
-          
-          <div className="flex items-center space-x-4">
-            <button
-              onClick={() => setShowImportModal(true)}
-              className="flex items-center space-x-2 px-4 py-2 bg-green-600 text-white rounded-lg hover:bg-green-700 transition"
-            >
-              <Upload className="w-4 h-4" />
-              <span>Importar</span>
-            </button>
-            <span className="text-gray-600">{user.email}</span>
-            <button
-              onClick={() => setShowImportModal(true)}
-              className="flex items-center space-x-2 px-4 py-2 bg-green-600 text-white rounded-lg hover:bg-green-700 transition"
-            >
-              <Upload className="w-4 h-4" />
-              <span>Importar</span>
-            </button>
-            <button
-              onClick={handleLogout}
-              className="flex items-center space-x-2 px-4 py-2 bg-red-500 text-white rounded-lg hover:bg-red-600 transition"
-            >
-              <LogOut className="w-4 h-4" />
-              <span>Sair</span>
-            </button>
-          </div>
-        </div>
-      </header>
-
-      {/* Navigation */}
-      <nav className="bg-white shadow-sm">
-        <div className="max-w-7xl mx-auto px-4">
-          <div className="flex space-x-8">
-            {[
-              { id: 'dashboard', label: 'Dashboard', icon: Home },
-              { id: 'expenses', label: 'Gastos', icon: TrendingDown },
-              { id: 'recurring', label: 'Recorrentes', icon: RefreshCw },
-              { id: 'income', label: 'Receitas', icon: TrendingUp },
-              { id: 'investments', label: 'Investimentos', icon: BarChart3 },
-              { id: 'cards', label: 'Cartões', icon: CreditCard },
-              { id: 'goals', label: 'Metas', icon: Target },
-              { id: 'reports', label: 'Relatórios', icon: FileText },
-              { id: 'accounts', label: 'Contas bancárias', icon: DollarSign },
-              { id: 'settings', label: 'Configurações', icon: Settings }
-            ].map(tab => (
-              <button
-                key={tab.id}
-                onClick={() => setActiveTab(tab.id)}
-                className={`flex items-center space-x-2 py-4 border-b-2 transition ${
-                  activeTab === tab.id
-                    ? 'border-blue-600 text-blue-600'
-                    : 'border-transparent text-gray-600 hover:text-gray-900'
-                }`}
-              >
-                <tab.icon className="w-5 h-5" />
-                <span className="font-medium">{tab.label}</span>
-              </button>
-            ))}
-          </div>
-        </div>
-      </nav>
-
-      {/* Main Content */}
-      <div className="max-w-7xl mx-auto px-4 py-8">{/* Continue na parte 4 */}
-        {/* Dashboard */}
-        {activeTab === 'dashboard' && (
-          <Dashboard 
-            transactions={transactions}
-            categories={categories}
-            accounts={accounts}
-            cards={cards}
-            user={user}
-          />
-        )}
-
-        {/* Expenses Tab */}
-        {activeTab === 'expenses' && (
-          <div className="space-y-6">
-            <div className="flex justify-between items-center">
-              <h2 className="text-2xl font-bold">Categorias de Gastos</h2>
-              <button
-                onClick={() => {
-                  setCategoryType('expense');
-                  setEditingCategory(null);
-                  setShowCategoryModal(true);
-                }}
-                className="flex items-center space-x-2 px-4 py-2 bg-red-600 text-white rounded-lg hover:bg-red-700 transition"
-              >
-                <Plus className="w-5 h-5" />
-                <span>Nova Categoria</span>
-              </button>
-            </div>
-
-            <div className="grid grid-cols-1 md:grid-cols-3 gap-4">
-              {categories.expense.map(category => {
-                const categoryTotal = transactions
-                  .filter(t => t.category === category.id && t.type === 'expense')
-                  .reduce((acc, t) => acc + t.amount, 0);
-                
-                return (
-                  <div key={category.id} className="bg-white rounded-xl shadow-lg p-6 hover:shadow-xl transition group">
-                    <div className="flex items-center justify-between mb-4">
-                      <div className={`w-12 h-12 rounded-full ${category.color} flex items-center justify-center text-white text-2xl`}>
-                        {category.icon}
-                      </div>
-                      <div className="opacity-0 group-hover:opacity-100 flex space-x-1">
-                        <button
-                          onClick={() => {
-                            setEditingCategory(category);
-                            setCategoryType('expense');
-                            setShowCategoryModal(true);
-                          }}
-                          className="p-1 hover:bg-gray-200 rounded"
-                        >
-                          <Edit className="w-4 h-4 text-gray-600" />
-                        </button>
-                        <button
-                          onClick={() => handleDeleteCategory(category.id)}
-                          className="p-1 hover:bg-red-100 rounded"
-                        >
-                          <Trash2 className="w-4 h-4 text-red-600" />
-                        </button>
-                      </div>
-                    </div>
-                    <h3 className="font-bold text-lg">{category.name}</h3>
-                    <p className="text-2xl font-bold text-red-600 mt-2">
-                      R$ {categoryTotal.toFixed(2)}
-                    </p>
-                  </div>
-                );
-              })}
-            </div>
-          </div>
-        )}
-
-        {/* Recurring Expenses Tab */}
-        {activeTab === 'recurring' && (
-          <RecurringExpenseManager 
-          user={user}
-          categories={categories}
-          accounts={accounts}
-          cards={cards} // Se você tiver cartões carregados
-  />
-)}
-
-        {/* Income Tab */}
-        {activeTab === 'income' && (
-          <div className="space-y-6">
-            <div className="flex justify-between items-center">
-              <h2 className="text-2xl font-bold">Categorias de Receitas</h2>
-              <button
-                onClick={() => {
-                  setCategoryType('income');
-                  setEditingCategory(null);
-                  setShowCategoryModal(true);
-                }}
-                className="flex items-center space-x-2 px-4 py-2 bg-green-600 text-white rounded-lg hover:bg-green-700 transition"
-              >
-                <Plus className="w-5 h-5" />
-                <span>Nova Categoria</span>
-              </button>
-            </div>
-
-            <div className="grid grid-cols-1 md:grid-cols-3 gap-4">
-              {categories.income.map(category => {
-                const categoryTotal = transactions
-                  .filter(t => t.category === category.id && t.type === 'income')
-                  .reduce((acc, t) => acc + t.amount, 0);
-                
-                return (
-                  <div key={category.id} className="bg-white rounded-xl shadow-lg p-6 hover:shadow-xl transition group">
-                    <div className="flex items-center justify-between mb-4">
-                      <div className={`w-12 h-12 rounded-full ${category.color} flex items-center justify-center text-white text-2xl`}>
-                        {category.icon}
-                      </div>
-                      <div className="opacity-0 group-hover:opacity-100 flex space-x-1">
-                        <button
-                          onClick={() => {
-                            setEditingCategory(category);
-                            setCategoryType('income');
-                            setShowCategoryModal(true);
-                          }}
-                          className="p-1 hover:bg-gray-200 rounded"
-                        >
-                          <Edit className="w-4 h-4 text-gray-600" />
-                        </button>
-                        <button
-                          onClick={() => handleDeleteCategory(category.id)}
-                          className="p-1 hover:bg-red-100 rounded"
-                        >
-                          <Trash2 className="w-4 h-4 text-red-600" />
-                        </button>
-                      </div>
-                    </div>
-                    <h3 className="font-bold text-lg">{category.name}</h3>
-                    <p className="text-2xl font-bold text-green-600 mt-2">
-                      R$ {categoryTotal.toFixed(2)}
-                    </p>
-                  </div>
-                );
-              })}
-            </div>
-          </div>
-        )}
-
-        {/* Investments Tab */}
-        {activeTab === 'investments' && (
-          <div className="space-y-6">
-            <div className="flex justify-between items-center">
-              <h2 className="text-2xl font-bold">Categorias de Investimentos</h2>
-              <button
-                onClick={() => {
-                  setCategoryType('investment');
-                  setEditingCategory(null);
-                  setShowCategoryModal(true);
-                }}
-                className="flex items-center space-x-2 px-4 py-2 bg-purple-600 text-white rounded-lg hover:bg-purple-700 transition"
-              >
-                <Plus className="w-5 h-5" />
-                <span>Nova Categoria</span>
-              </button>
-            </div>
-
-            <div className="grid grid-cols-1 md:grid-cols-3 gap-4">
-              {categories.investment.map(category => {
-                const categoryTotal = transactions
-                  .filter(t => t.category === category.id && t.type === 'investment')
-                  .reduce((acc, t) => acc + t.amount, 0);
-                
-                return (
-                  <div key={category.id} className="bg-white rounded-xl shadow-lg p-6 hover:shadow-xl transition group">
-                    <div className="flex items-center justify-between mb-4">
-                      <div className={`w-12 h-12 rounded-full ${category.color} flex items-center justify-center text-white text-2xl`}>
-                        {category.icon}
-                      </div>
-                      <div className="opacity-0 group-hover:opacity-100 flex space-x-1">
-                        <button
-                          onClick={() => {
-                            setEditingCategory(category);
-                            setCategoryType('investment');
-                            setShowCategoryModal(true);
-                          }}
-                          className="p-1 hover:bg-gray-200 rounded"
-                        >
-                          <Edit className="w-4 h-4 text-gray-600" />
-                        </button>
-                        <button
-                          onClick={() => handleDeleteCategory(category.id)}
-                          className="p-1 hover:bg-red-100 rounded"
-                        >
-                          <Trash2 className="w-4 h-4 text-red-600" />
-                        </button>
-                      </div>
-                    </div>
-                    <h3 className="font-bold text-lg">{category.name}</h3>
-                    <p className="text-sm text-gray-600 mb-2">{category.investment_type}</p>
-                    <p className="text-2xl font-bold text-purple-600">
-                      R$ {categoryTotal.toFixed(2)}
-                    </p>
-                  </div>
-                );
-              })}
-            </div>
-          </div>
-        )}
-
-        {/* Credit Cards Tab */}
-        {activeTab === 'cards' && (
-          <CreditCardManager 
-            user={user} 
-            cards={cards}
-            loadCards={loadCards}
-            />
-        )}
-
-        {/* Goals Tab */}
-        {activeTab === 'goals' && (
-          <GoalsManager 
-            user={user}
-            transactions={transactions}
-            categories={categories}
-          />
-        )}
-
-        {/* Reports Tab */}
-        {activeTab === 'reports' && (
-          <ReportsGenerator 
-            user={user}
-            transactions={transactions}
-            categories={categories}
-            accounts={accounts}
-          />
-        )}
-
-         {/* Accounts Tab */}
-        {activeTab === 'accounts' && (
-          <div className="space-y-6">
-            {/* Accounts Management */}
-            <div className="bg-white rounded-xl shadow-lg p-6">
-              <div className="flex justify-between items-center mb-6">
-                <h2 className="text-xl font-bold">Contas Bancárias</h2>
-                <button
-                  onClick={() => {
-                    setEditingAccount(null);
-                    setShowAccountModal(true);
-                  }}
-                  className="flex items-center space-x-2 px-4 py-2 bg-blue-600 text-white rounded-lg hover:bg-blue-700 transition"
-                >
-                  <Plus className="w-5 h-5" />
-                  <span>Nova Conta</span>
-                </button>
-              </div>
-
-              <div className="grid grid-cols-1 md:grid-cols-2 gap-4">
-                {accounts.map(account => (
-                  <div key={account.id} className="border rounded-lg p-4 hover:shadow-md transition group">
-                    <div className="flex items-center justify-between">
-                      <div className="flex items-center space-x-3">
-                        <div className={`w-10 h-10 rounded-full ${account.color || 'bg-blue-500'} flex items-center justify-center text-white`}>
-                          <Building className="w-5 h-5" />
-                        </div>
-                        <div>
-                          <h3 className="font-bold">{account.name}</h3>
-                          <p className="text-sm text-gray-600">{account.type}</p>
-                        </div>
-                      </div>
-                      <div className="flex items-center space-x-2">
-                        <span className="font-bold text-lg">R$ {account.balance.toFixed(2)}</span>
-                        <div className="opacity-0 group-hover:opacity-100 flex space-x-1">
-                          <button
-                            onClick={() => {
-                              setEditingAccount(account);
-                              setShowAccountModal(true);
-                            }}
-                            className="p-1 hover:bg-gray-200 rounded"
-                          >
-                            <Edit className="w-4 h-4 text-gray-600" />
-                          </button>
-                          <button
-                            onClick={() => handleDeleteAccount(account.id)}
-                            className="p-1 hover:bg-red-100 rounded"
-                          >
-                            <Trash2 className="w-4 h-4 text-red-600" />
-                          </button>
-                        </div>
-                      </div>
-                    </div>
-                  </div>
-                ))}
-              </div>
-            </div>
-          </div>
-        )}
-
-        {/* Settings Tab */}
-        {activeTab === 'settings' && (
-          <div className="space-y-6">
-            {/* User Profile */}
-            <div className="bg-white rounded-xl shadow-lg p-6">
-              <h2 className="text-xl font-bold mb-6">Perfil do Usuário</h2>
-              <div className="space-y-4">
-                <div className="flex items-center space-x-3">
-                  <User className="w-5 h-5 text-gray-600" />
-                  <div>
-                    <p className="text-sm text-gray-600">Email</p>
-                    <p className="font-medium">{user.email}</p>
-                  </div>
-                </div>
-                <div className="flex items-center space-x-3">
-                  <AlertCircle className="w-5 h-5 text-gray-600" />
-                  <div>
-                    <p className="text-sm text-gray-600">ID do Usuário</p>
-                    <p className="font-medium text-xs">{user.id}</p>
-                  </div>
-                </div>
-                <div className="flex items-center space-x-3">
-                  <Brain className="w-5 h-5 text-gray-600" />
-                  <div>
-                    <p className="text-sm text-gray-600">Plano</p>
-                    <p className="font-medium">Pro (Todas as funcionalidades)</p>
-                  </div>
-                </div>
-              </div>
-            </div>
-          </div>
-        )}
-      </div>
-      
-      {/* Modals */}
-      <CategoryModal
-        show={showCategoryModal}
-        onClose={() => {
-          setShowCategoryModal(false);
-          setEditingCategory(null);
-        }}
-        onSave={handleSaveCategory}
-        category={editingCategory}
-        type={categoryType}
-      />
-      
-      <AccountModal
-        show={showAccountModal}
-        onClose={() => {
-          setShowAccountModal(false);
-          setEditingAccount(null);
-        }}
-        onSave={handleSaveAccount}
-        account={editingAccount}
-      />
-      
-      <TransactionModal
-        show={showTransactionModal}
-        onClose={() => {
-          setShowTransactionModal(false);
-          setEditingTransaction(null);
-        }}
-        onSave={handleSaveTransaction}
-        transaction={editingTransaction}
-        categories={[...categories.expense, ...categories.income, ...categories.investment]}
-        accounts={accounts}
-      />
-<<<<<<< HEAD
-      
-      <ImportModal
-        show={showImportModal}
-        onClose={() => setShowImportModal(false)}
-        onSave={handleBulkImportTransactions}
-        categories={categories}
-        accounts={accounts}
-        userId={user?.id}
-=======
-
-      {/* Import Modal */}
-      <ImportModal
-        show={showImportModal}
-        onClose={() => {
-          setShowImportModal(false);
-          loadAllData(); // Reload data after import
-        }}
-        user={user}
-        accounts={accounts}
-        categories={categories}
->>>>>>> 54b0b9e1
-      />
-    </div>
-  );
-};
-
-export default App;
-        
-
-
-
-
-
-
-
-
-
-
-
-
-
+import React, { useState, useEffect } from 'react';
+import { supabase } from './supabaseClient';
+import { 
+  Plus, TrendingUp, TrendingDown, DollarSign, PieChart, BarChart3, 
+  Wallet, Target, AlertCircle, Brain, CreditCard, Building, Settings, RefreshCw,
+  LogOut, User, Trash2, Edit, X, Check, Home, ArrowUpRight, ArrowDownRight,
+  FileText, Upload
+} from 'lucide-react';
+import CategoryModal from './components/Modals/CategoryModal';
+import AccountModal from './components/Modals/AccountModal';
+import TransactionModal from './components/Modals/TransactionModal';
+import ImportModal from './components/Modals/ImportModal';
+import Dashboard from './components/Dashboard/Dashboard';
+import CreditCardManager from './components/CreditCards/CreditCardManager';
+import GoalsManager from './components/Goals/GoalsManager';
+import ReportsGenerator from './components/Reports/ReportsGenerator';
+import RecurringExpenseManager from './components/RecurringExpenses/RecurringExpenseManager';
+import ImportModal from './components/Import/ImportModal';
+
+const App = () => {
+  // Estados de Autenticação
+  const [user, setUser] = useState(null);
+  const [loading, setLoading] = useState(true);
+  const [authMode, setAuthMode] = useState('login');
+  const [authForm, setAuthForm] = useState({ email: '', password: '' });
+  
+  // Estados de Navegação
+  const [activeTab, setActiveTab] = useState('dashboard');
+  
+  // Estados de Dados
+  const [categories, setCategories] = useState({
+    expense: [],
+    income: [],
+    investment: []
+  });
+  const [accounts, setAccounts] = useState([]);
+  const [transactions, setTransactions] = useState([]);
+  const [cards, setCards] = useState([]);
+  
+  // Estados de Modais
+  const [showCategoryModal, setShowCategoryModal] = useState(false);
+  const [showAccountModal, setShowAccountModal] = useState(false);
+  const [showTransactionModal, setShowTransactionModal] = useState(false);
+  const [showImportModal, setShowImportModal] = useState(false);
+  const [editingCategory, setEditingCategory] = useState(null);
+  const [editingAccount, setEditingAccount] = useState(null);
+  const [editingTransaction, setEditingTransaction] = useState(null);
+  const [categoryType, setCategoryType] = useState('expense');
+  
+  // Estados de UI
+  const [toast, setToast] = useState({ show: false, message: '', type: 'success' });
+
+  // Verificar sessão ao carregar
+  useEffect(() => {
+    checkUser();
+  }, []);
+
+  // Carregar dados quando usuário logar
+  useEffect(() => {
+    if (user) {
+      loadAllData();
+    }
+  }, [user]);
+
+  // Função para verificar usuário autenticado
+  const checkUser = async () => {
+    try {
+      const { data: { session } } = await supabase.auth.getSession();
+      setUser(session?.user || null);
+    } catch (error) {
+      console.error('Erro ao verificar sessão:', error);
+    } finally {
+      setLoading(false);
+    }
+  };
+
+  // Carregar todos os dados
+  const loadAllData = async () => {
+    await Promise.all([
+      loadCategories(),
+      loadAccounts(),
+      loadTransactions(),
+      loadCards()
+      ]);
+  };
+
+  // Funções de Autenticação
+  const handleAuth = async (e) => {
+    e.preventDefault();
+    setLoading(true);
+
+    try {
+      if (authMode === 'login') {
+        const { data, error } = await supabase.auth.signInWithPassword({
+          email: authForm.email,
+          password: authForm.password
+        });
+        if (error) throw error;
+        setUser(data.user);
+        showToast('Login realizado com sucesso!', 'success');
+      } else {
+        const { data, error } = await supabase.auth.signUp({
+          email: authForm.email,
+          password: authForm.password
+        });
+        if (error) throw error;
+        showToast('Cadastro realizado! Verifique seu email.', 'success');
+        setAuthMode('login');
+      }
+    } catch (error) {
+      showToast(error.message, 'error');
+    } finally {
+      setLoading(false);
+    }
+  };
+
+  const handleLogout = async () => {
+    await supabase.auth.signOut();
+    setUser(null);
+    setCategories({ expense: [], income: [], investment: [] });
+    setAccounts([]);
+    setTransactions([]);
+    setCards([]);
+    setActiveTab('dashboard');
+    showToast('Logout realizado com sucesso!', 'success');
+  };
+
+  // Funções de Categorias
+  const loadCategories = async () => {
+    try {
+      const { data, error } = await supabase
+        .from('categories')
+        .select('*')
+        .eq('user_id', user.id)
+        .order('name');
+
+      if (error) throw error;
+
+      const grouped = {
+        expense: data.filter(c => c.type === 'expense'),
+        income: data.filter(c => c.type === 'income'),
+        investment: data.filter(c => c.type === 'investment')
+      };
+      
+      setCategories(grouped);
+    } catch (error) {
+      showToast('Erro ao carregar categorias', 'error');
+    }
+  };
+
+  const handleSaveCategory = async (categoryData) => {
+    try {
+      const dataToSave = {
+        ...categoryData,
+        user_id: user.id
+      };
+
+      if (categoryData.id) {
+        const { error } = await supabase
+          .from('categories')
+          .update(dataToSave)
+          .eq('id', categoryData.id);
+        if (error) throw error;
+        showToast('Categoria atualizada!', 'success');
+      } else {
+        const { error } = await supabase
+          .from('categories')
+          .insert([dataToSave]);
+        if (error) throw error;
+        showToast('Categoria criada!', 'success');
+      }
+
+      await loadCategories();
+      setShowCategoryModal(false);
+      setEditingCategory(null);
+    } catch (error) {
+      showToast('Erro ao salvar categoria', 'error');
+    }
+  };
+
+  const handleDeleteCategory = async (id) => {
+    if (!window.confirm('Deseja realmente excluir esta categoria?')) return;
+    
+    try {
+      const { error } = await supabase
+        .from('categories')
+        .delete()
+        .eq('id', id);
+      
+      if (error) throw error;
+      showToast('Categoria excluída!', 'success');
+      await loadCategories();
+    } catch (error) {
+      showToast('Erro ao excluir categoria', 'error');
+    }
+  };
+
+  // Funções de Contas
+  const loadAccounts = async () => {
+  try {
+    console.log('Loading accounts for user:', user.id);
+    
+    const { data, error } = await supabase
+      .from('accounts')
+      .select('*')
+      .eq('user_id', user.id)
+      .order('name');
+
+    console.log('Accounts loaded:', { data, error });
+    
+    if (error) throw error;
+    setAccounts(data || []);
+  } catch (error) {
+    console.error('Erro ao carregar contas:', error);
+    showToast('Erro ao carregar contas', 'error');
+  }
+};
+  
+const handleSaveAccount = async (accountData) => {
+  try {
+    console.log('Recebido do modal:', accountData);
+    
+    // Verificação explícita do ID
+    const isUpdate = accountData.id && accountData.id !== '';
+    
+    console.log('É atualização?', isUpdate);
+    
+    // Preparar dados SEM o ID
+    const dataToSave = {
+      name: accountData.name,
+      type: accountData.type,
+      balance: parseFloat(accountData.balance) || 0,
+      color: accountData.color || 'bg-blue-500',
+      is_primary: accountData.is_primary || false,
+      institution: accountData.institution || '',
+      user_id: user.id
+    };
+
+    if (isUpdate) {
+      console.log('Executando UPDATE para ID:', accountData.id);
+      
+      const { data, error } = await supabase
+        .from('accounts')
+        .update(dataToSave)
+        .eq('id', accountData.id)
+        .eq('user_id', user.id)
+        .select();
+        
+      console.log('Resultado UPDATE:', { data, error });
+      
+      if (error) throw error;
+      showToast('Conta atualizada!', 'success');
+    } else {
+      console.log('Executando INSERT - Nova conta');
+      console.log('Dados para inserir:', dataToSave);
+      
+      const { data, error } = await supabase
+        .from('accounts')
+        .insert([dataToSave])
+        .select();
+        
+      console.log('Resultado INSERT:', { data, error });
+      
+      if (error) throw error;
+      showToast('Conta criada com sucesso!', 'success');
+    }
+
+    await loadAccounts();
+    setShowAccountModal(false);
+    setEditingAccount(null);
+    
+  } catch (error) {
+    console.error('Erro ao salvar:', error);
+    showToast(`Erro: ${error.message}`, 'error');
+  }
+};
+  const handleDeleteAccount = async (id) => {
+    if (!window.confirm('Deseja realmente excluir esta conta?')) return;
+    
+    try {
+      const { error } = await supabase
+        .from('accounts')
+        .delete()
+        .eq('id', id);
+      
+      if (error) throw error;
+      showToast('Conta excluída!', 'success');
+      await loadAccounts();
+    } catch (error) {
+      showToast('Erro ao excluir conta', 'error');
+    }
+  };
+
+  // Funções de Transações
+  const loadTransactions = async () => {
+    try {
+      const { data, error } = await supabase
+        .from('transactions')
+        .select('*')
+        .eq('user_id', user.id)
+        .order('date', { ascending: false })
+        .limit(100);
+
+      if (error) throw error;
+      setTransactions(data || []);
+    } catch (error) {
+      showToast('Erro ao carregar transações', 'error');
+    }
+  };
+
+  const handleSaveTransaction = async (transactionData) => {
+    try {
+      const dataToSave = {
+        ...transactionData,
+        user_id: user.id,
+        amount: parseFloat(transactionData.amount) || 0,
+        is_alimony: transactionData.is_alimony || false
+      };
+
+      if (transactionData.id) {
+        const { error } = await supabase
+          .from('transactions')
+          .update(dataToSave)
+          .eq('id', transactionData.id);
+        if (error) throw error;
+        showToast('Transação atualizada!', 'success');
+      } else {
+        const { error } = await supabase
+          .from('transactions')
+          .insert([dataToSave]);
+        if (error) throw error;
+        showToast('Transação criada!', 'success');
+      }
+
+      await Promise.all([
+        loadTransactions(),
+        loadAccounts() // Recarregar contas para atualizar saldos       
+      ]);
+      
+      setShowTransactionModal(false);
+      setEditingTransaction(null);
+    } catch (error) {
+      showToast('Erro ao salvar transação', 'error');
+    }
+  };
+
+  const handleBulkImportTransactions = async (transactions) => {
+    try {
+      const dataToSave = transactions.map(t => ({
+        ...t,
+        user_id: user.id,
+        amount: parseFloat(t.amount) || 0,
+        // Remover campos de UI que não fazem parte do schema
+        suggestedCategory: undefined,
+        categoryConfidence: undefined,
+        isSuggestion: undefined
+      }));
+
+      const { error } = await supabase
+        .from('transactions')
+        .insert(dataToSave);
+      
+      if (error) throw error;
+      
+      showToast(`${transactions.length} transação(ões) importada(s) com sucesso!`, 'success');
+      
+      await Promise.all([
+        loadTransactions(),
+        loadAccounts()
+      ]);
+      
+      setShowImportModal(false);
+    } catch (error) {
+      console.error('Erro ao importar transações:', error);
+      showToast('Erro ao importar transações', 'error');
+      throw error;
+    }
+  };
+
+  // Função para carregar cartões de crédito
+const loadCards = async () => {
+  try {
+    const { data, error } = await supabase
+      .from('credit_cards')
+      .select('*')
+      .eq('user_id', user.id)
+      .order('name');
+
+    if (error) throw error;
+    setCards(data || []);
+  } catch (error) {
+    console.error('Erro ao carregar cartões:', error);
+  }
+};
+
+  const handleDeleteTransaction = async (id) => {
+    if (!window.confirm('Deseja realmente excluir esta transação?')) return;
+    
+    try {
+      const { error } = await supabase
+        .from('transactions')
+        .delete()
+        .eq('id', id);
+      
+      if (error) throw error;
+      showToast('Transação excluída!', 'success');
+      await Promise.all([
+        loadTransactions(),
+        loadAccounts()
+      ]);
+    } catch (error) {
+      showToast('Erro ao excluir transação', 'error');
+    }
+  };
+
+  // Funções de UI
+  const showToast = (message, type = 'success') => {
+    setToast({ show: true, message, type });
+    setTimeout(() => setToast({ show: false, message: '', type: 'success' }), 3000);
+  };
+
+  // Cálculos
+  const calculateTotals = () => {
+    const totals = {
+      balance: accounts.reduce((acc, account) => acc + (account.balance || 0), 0),
+      expenses: 0,
+      income: 0,
+      investments: 0
+    };
+
+    const currentMonth = new Date().getMonth();
+    const currentYear = new Date().getFullYear();
+
+    transactions.forEach(transaction => {
+      const transDate = new Date(transaction.date);
+      if (transDate.getMonth() === currentMonth && transDate.getFullYear() === currentYear) {
+        if (transaction.type === 'expense') {
+          totals.expenses += transaction.amount;
+        } else if (transaction.type === 'income') {
+          totals.income += transaction.amount;
+        } else if (transaction.type === 'investment') {
+          totals.investments += transaction.amount;
+        }
+      }
+    });
+
+    return totals;
+  };
+
+  const totals = calculateTotals();
+ // Tela de Loading
+  if (loading) {
+    return (
+      <div className="min-h-screen bg-gradient-to-br from-blue-50 to-purple-50 flex items-center justify-center">
+        <div className="animate-spin rounded-full h-12 w-12 border-b-2 border-blue-600"></div>
+      </div>
+    );
+  }
+
+  // Tela de Login/Cadastro
+  if (!user) {
+    return (
+      <div className="min-h-screen bg-gradient-to-br from-blue-50 to-purple-50 flex items-center justify-center p-4">
+        <div className="bg-white rounded-2xl shadow-xl w-full max-w-md p-8">
+          <div className="text-center mb-8">
+            <div className="inline-flex items-center justify-center w-16 h-16 bg-gradient-to-r from-blue-600 to-purple-600 rounded-full mb-4">
+              <DollarSign className="w-8 h-8 text-white" />
+            </div>
+            <h1 className="text-3xl font-bold bg-gradient-to-r from-blue-600 to-purple-600 text-transparent bg-clip-text">
+              FinanceAI Pro
+            </h1>
+            <p className="text-gray-600 mt-2">Controle financeiro inteligente</p>
+          </div>
+
+          <form onSubmit={handleAuth} className="space-y-4">
+            <div>
+              <label className="block text-sm font-medium text-gray-700 mb-1">Email</label>
+              <input
+                type="email"
+                value={authForm.email}
+                onChange={(e) => setAuthForm({ ...authForm, email: e.target.value })}
+                className="w-full px-4 py-2 border border-gray-300 rounded-lg focus:outline-none focus:ring-2 focus:ring-blue-500"
+                required
+              />
+            </div>
+            
+            <div>
+              <label className="block text-sm font-medium text-gray-700 mb-1">Senha</label>
+              <input
+                type="password"
+                value={authForm.password}
+                onChange={(e) => setAuthForm({ ...authForm, password: e.target.value })}
+                className="w-full px-4 py-2 border border-gray-300 rounded-lg focus:outline-none focus:ring-2 focus:ring-blue-500"
+                required
+              />
+            </div>
+
+            <button
+              type="submit"
+              disabled={loading}
+              className="w-full bg-gradient-to-r from-blue-600 to-purple-600 text-white py-3 rounded-lg font-medium hover:shadow-lg transition-shadow disabled:opacity-50"
+            >
+              {loading ? 'Processando...' : (authMode === 'login' ? 'Entrar' : 'Cadastrar')}
+            </button>
+          </form>
+
+          <div className="mt-6 text-center">
+            <button
+              onClick={() => setAuthMode(authMode === 'login' ? 'signup' : 'login')}
+              className="text-blue-600 hover:text-blue-700 font-medium"
+            >
+              {authMode === 'login' ? 'Não tem conta? Cadastre-se' : 'Já tem conta? Faça login'}
+            </button>
+          </div>
+        </div>
+      </div>
+    );
+  }
+  // Tela Principal do App
+  return (
+    <div className="min-h-screen bg-gradient-to-br from-blue-50 to-purple-50">
+      {/* Toast Notification */}
+      {toast.show && (
+        <div className={`fixed top-4 right-4 p-4 rounded-lg shadow-lg z-50 ${
+          toast.type === 'success' ? 'bg-green-500' : 'bg-red-500'
+        } text-white`}>
+          {toast.message}
+        </div>
+      )}
+
+      {/* Header */}
+      <header className="bg-white shadow-sm border-b">
+        <div className="max-w-7xl mx-auto px-4 py-4 flex justify-between items-center">
+          <div className="flex items-center space-x-2">
+            <div className="w-10 h-10 bg-gradient-to-r from-blue-600 to-purple-600 rounded-full flex items-center justify-center">
+              <DollarSign className="w-6 h-6 text-white" />
+            </div>
+            <h1 className="text-2xl font-bold bg-gradient-to-r from-blue-600 to-purple-600 text-transparent bg-clip-text">
+              FinanceAI Pro
+            </h1>
+          </div>
+          
+          <div className="flex items-center space-x-4">
+            <button
+              onClick={() => setShowImportModal(true)}
+              className="flex items-center space-x-2 px-4 py-2 bg-green-600 text-white rounded-lg hover:bg-green-700 transition"
+            >
+              <Upload className="w-4 h-4" />
+              <span>Importar</span>
+            </button>
+            <span className="text-gray-600">{user.email}</span>
+            <button
+              onClick={() => setShowImportModal(true)}
+              className="flex items-center space-x-2 px-4 py-2 bg-green-600 text-white rounded-lg hover:bg-green-700 transition"
+            >
+              <Upload className="w-4 h-4" />
+              <span>Importar</span>
+            </button>
+            <button
+              onClick={handleLogout}
+              className="flex items-center space-x-2 px-4 py-2 bg-red-500 text-white rounded-lg hover:bg-red-600 transition"
+            >
+              <LogOut className="w-4 h-4" />
+              <span>Sair</span>
+            </button>
+          </div>
+        </div>
+      </header>
+
+      {/* Navigation */}
+      <nav className="bg-white shadow-sm">
+        <div className="max-w-7xl mx-auto px-4">
+          <div className="flex space-x-8">
+            {[
+              { id: 'dashboard', label: 'Dashboard', icon: Home },
+              { id: 'expenses', label: 'Gastos', icon: TrendingDown },
+              { id: 'recurring', label: 'Recorrentes', icon: RefreshCw },
+              { id: 'income', label: 'Receitas', icon: TrendingUp },
+              { id: 'investments', label: 'Investimentos', icon: BarChart3 },
+              { id: 'cards', label: 'Cartões', icon: CreditCard },
+              { id: 'goals', label: 'Metas', icon: Target },
+              { id: 'reports', label: 'Relatórios', icon: FileText },
+              { id: 'accounts', label: 'Contas bancárias', icon: DollarSign },
+              { id: 'settings', label: 'Configurações', icon: Settings }
+            ].map(tab => (
+              <button
+                key={tab.id}
+                onClick={() => setActiveTab(tab.id)}
+                className={`flex items-center space-x-2 py-4 border-b-2 transition ${
+                  activeTab === tab.id
+                    ? 'border-blue-600 text-blue-600'
+                    : 'border-transparent text-gray-600 hover:text-gray-900'
+                }`}
+              >
+                <tab.icon className="w-5 h-5" />
+                <span className="font-medium">{tab.label}</span>
+              </button>
+            ))}
+          </div>
+        </div>
+      </nav>
+
+      {/* Main Content */}
+      <div className="max-w-7xl mx-auto px-4 py-8">{/* Continue na parte 4 */}
+        {/* Dashboard */}
+        {activeTab === 'dashboard' && (
+          <Dashboard 
+            transactions={transactions}
+            categories={categories}
+            accounts={accounts}
+            cards={cards}
+            user={user}
+          />
+        )}
+
+        {/* Expenses Tab */}
+        {activeTab === 'expenses' && (
+          <div className="space-y-6">
+            <div className="flex justify-between items-center">
+              <h2 className="text-2xl font-bold">Categorias de Gastos</h2>
+              <button
+                onClick={() => {
+                  setCategoryType('expense');
+                  setEditingCategory(null);
+                  setShowCategoryModal(true);
+                }}
+                className="flex items-center space-x-2 px-4 py-2 bg-red-600 text-white rounded-lg hover:bg-red-700 transition"
+              >
+                <Plus className="w-5 h-5" />
+                <span>Nova Categoria</span>
+              </button>
+            </div>
+
+            <div className="grid grid-cols-1 md:grid-cols-3 gap-4">
+              {categories.expense.map(category => {
+                const categoryTotal = transactions
+                  .filter(t => t.category === category.id && t.type === 'expense')
+                  .reduce((acc, t) => acc + t.amount, 0);
+                
+                return (
+                  <div key={category.id} className="bg-white rounded-xl shadow-lg p-6 hover:shadow-xl transition group">
+                    <div className="flex items-center justify-between mb-4">
+                      <div className={`w-12 h-12 rounded-full ${category.color} flex items-center justify-center text-white text-2xl`}>
+                        {category.icon}
+                      </div>
+                      <div className="opacity-0 group-hover:opacity-100 flex space-x-1">
+                        <button
+                          onClick={() => {
+                            setEditingCategory(category);
+                            setCategoryType('expense');
+                            setShowCategoryModal(true);
+                          }}
+                          className="p-1 hover:bg-gray-200 rounded"
+                        >
+                          <Edit className="w-4 h-4 text-gray-600" />
+                        </button>
+                        <button
+                          onClick={() => handleDeleteCategory(category.id)}
+                          className="p-1 hover:bg-red-100 rounded"
+                        >
+                          <Trash2 className="w-4 h-4 text-red-600" />
+                        </button>
+                      </div>
+                    </div>
+                    <h3 className="font-bold text-lg">{category.name}</h3>
+                    <p className="text-2xl font-bold text-red-600 mt-2">
+                      R$ {categoryTotal.toFixed(2)}
+                    </p>
+                  </div>
+                );
+              })}
+            </div>
+          </div>
+        )}
+
+        {/* Recurring Expenses Tab */}
+        {activeTab === 'recurring' && (
+          <RecurringExpenseManager 
+          user={user}
+          categories={categories}
+          accounts={accounts}
+          cards={cards} // Se você tiver cartões carregados
+  />
+)}
+
+        {/* Income Tab */}
+        {activeTab === 'income' && (
+          <div className="space-y-6">
+            <div className="flex justify-between items-center">
+              <h2 className="text-2xl font-bold">Categorias de Receitas</h2>
+              <button
+                onClick={() => {
+                  setCategoryType('income');
+                  setEditingCategory(null);
+                  setShowCategoryModal(true);
+                }}
+                className="flex items-center space-x-2 px-4 py-2 bg-green-600 text-white rounded-lg hover:bg-green-700 transition"
+              >
+                <Plus className="w-5 h-5" />
+                <span>Nova Categoria</span>
+              </button>
+            </div>
+
+            <div className="grid grid-cols-1 md:grid-cols-3 gap-4">
+              {categories.income.map(category => {
+                const categoryTotal = transactions
+                  .filter(t => t.category === category.id && t.type === 'income')
+                  .reduce((acc, t) => acc + t.amount, 0);
+                
+                return (
+                  <div key={category.id} className="bg-white rounded-xl shadow-lg p-6 hover:shadow-xl transition group">
+                    <div className="flex items-center justify-between mb-4">
+                      <div className={`w-12 h-12 rounded-full ${category.color} flex items-center justify-center text-white text-2xl`}>
+                        {category.icon}
+                      </div>
+                      <div className="opacity-0 group-hover:opacity-100 flex space-x-1">
+                        <button
+                          onClick={() => {
+                            setEditingCategory(category);
+                            setCategoryType('income');
+                            setShowCategoryModal(true);
+                          }}
+                          className="p-1 hover:bg-gray-200 rounded"
+                        >
+                          <Edit className="w-4 h-4 text-gray-600" />
+                        </button>
+                        <button
+                          onClick={() => handleDeleteCategory(category.id)}
+                          className="p-1 hover:bg-red-100 rounded"
+                        >
+                          <Trash2 className="w-4 h-4 text-red-600" />
+                        </button>
+                      </div>
+                    </div>
+                    <h3 className="font-bold text-lg">{category.name}</h3>
+                    <p className="text-2xl font-bold text-green-600 mt-2">
+                      R$ {categoryTotal.toFixed(2)}
+                    </p>
+                  </div>
+                );
+              })}
+            </div>
+          </div>
+        )}
+
+        {/* Investments Tab */}
+        {activeTab === 'investments' && (
+          <div className="space-y-6">
+            <div className="flex justify-between items-center">
+              <h2 className="text-2xl font-bold">Categorias de Investimentos</h2>
+              <button
+                onClick={() => {
+                  setCategoryType('investment');
+                  setEditingCategory(null);
+                  setShowCategoryModal(true);
+                }}
+                className="flex items-center space-x-2 px-4 py-2 bg-purple-600 text-white rounded-lg hover:bg-purple-700 transition"
+              >
+                <Plus className="w-5 h-5" />
+                <span>Nova Categoria</span>
+              </button>
+            </div>
+
+            <div className="grid grid-cols-1 md:grid-cols-3 gap-4">
+              {categories.investment.map(category => {
+                const categoryTotal = transactions
+                  .filter(t => t.category === category.id && t.type === 'investment')
+                  .reduce((acc, t) => acc + t.amount, 0);
+                
+                return (
+                  <div key={category.id} className="bg-white rounded-xl shadow-lg p-6 hover:shadow-xl transition group">
+                    <div className="flex items-center justify-between mb-4">
+                      <div className={`w-12 h-12 rounded-full ${category.color} flex items-center justify-center text-white text-2xl`}>
+                        {category.icon}
+                      </div>
+                      <div className="opacity-0 group-hover:opacity-100 flex space-x-1">
+                        <button
+                          onClick={() => {
+                            setEditingCategory(category);
+                            setCategoryType('investment');
+                            setShowCategoryModal(true);
+                          }}
+                          className="p-1 hover:bg-gray-200 rounded"
+                        >
+                          <Edit className="w-4 h-4 text-gray-600" />
+                        </button>
+                        <button
+                          onClick={() => handleDeleteCategory(category.id)}
+                          className="p-1 hover:bg-red-100 rounded"
+                        >
+                          <Trash2 className="w-4 h-4 text-red-600" />
+                        </button>
+                      </div>
+                    </div>
+                    <h3 className="font-bold text-lg">{category.name}</h3>
+                    <p className="text-sm text-gray-600 mb-2">{category.investment_type}</p>
+                    <p className="text-2xl font-bold text-purple-600">
+                      R$ {categoryTotal.toFixed(2)}
+                    </p>
+                  </div>
+                );
+              })}
+            </div>
+          </div>
+        )}
+
+        {/* Credit Cards Tab */}
+        {activeTab === 'cards' && (
+          <CreditCardManager 
+            user={user} 
+            cards={cards}
+            loadCards={loadCards}
+            />
+        )}
+
+        {/* Goals Tab */}
+        {activeTab === 'goals' && (
+          <GoalsManager 
+            user={user}
+            transactions={transactions}
+            categories={categories}
+          />
+        )}
+
+        {/* Reports Tab */}
+        {activeTab === 'reports' && (
+          <ReportsGenerator 
+            user={user}
+            transactions={transactions}
+            categories={categories}
+            accounts={accounts}
+          />
+        )}
+
+         {/* Accounts Tab */}
+        {activeTab === 'accounts' && (
+          <div className="space-y-6">
+            {/* Accounts Management */}
+            <div className="bg-white rounded-xl shadow-lg p-6">
+              <div className="flex justify-between items-center mb-6">
+                <h2 className="text-xl font-bold">Contas Bancárias</h2>
+                <button
+                  onClick={() => {
+                    setEditingAccount(null);
+                    setShowAccountModal(true);
+                  }}
+                  className="flex items-center space-x-2 px-4 py-2 bg-blue-600 text-white rounded-lg hover:bg-blue-700 transition"
+                >
+                  <Plus className="w-5 h-5" />
+                  <span>Nova Conta</span>
+                </button>
+              </div>
+
+              <div className="grid grid-cols-1 md:grid-cols-2 gap-4">
+                {accounts.map(account => (
+                  <div key={account.id} className="border rounded-lg p-4 hover:shadow-md transition group">
+                    <div className="flex items-center justify-between">
+                      <div className="flex items-center space-x-3">
+                        <div className={`w-10 h-10 rounded-full ${account.color || 'bg-blue-500'} flex items-center justify-center text-white`}>
+                          <Building className="w-5 h-5" />
+                        </div>
+                        <div>
+                          <h3 className="font-bold">{account.name}</h3>
+                          <p className="text-sm text-gray-600">{account.type}</p>
+                        </div>
+                      </div>
+                      <div className="flex items-center space-x-2">
+                        <span className="font-bold text-lg">R$ {account.balance.toFixed(2)}</span>
+                        <div className="opacity-0 group-hover:opacity-100 flex space-x-1">
+                          <button
+                            onClick={() => {
+                              setEditingAccount(account);
+                              setShowAccountModal(true);
+                            }}
+                            className="p-1 hover:bg-gray-200 rounded"
+                          >
+                            <Edit className="w-4 h-4 text-gray-600" />
+                          </button>
+                          <button
+                            onClick={() => handleDeleteAccount(account.id)}
+                            className="p-1 hover:bg-red-100 rounded"
+                          >
+                            <Trash2 className="w-4 h-4 text-red-600" />
+                          </button>
+                        </div>
+                      </div>
+                    </div>
+                  </div>
+                ))}
+              </div>
+            </div>
+          </div>
+        )}
+
+        {/* Settings Tab */}
+        {activeTab === 'settings' && (
+          <div className="space-y-6">
+            {/* User Profile */}
+            <div className="bg-white rounded-xl shadow-lg p-6">
+              <h2 className="text-xl font-bold mb-6">Perfil do Usuário</h2>
+              <div className="space-y-4">
+                <div className="flex items-center space-x-3">
+                  <User className="w-5 h-5 text-gray-600" />
+                  <div>
+                    <p className="text-sm text-gray-600">Email</p>
+                    <p className="font-medium">{user.email}</p>
+                  </div>
+                </div>
+                <div className="flex items-center space-x-3">
+                  <AlertCircle className="w-5 h-5 text-gray-600" />
+                  <div>
+                    <p className="text-sm text-gray-600">ID do Usuário</p>
+                    <p className="font-medium text-xs">{user.id}</p>
+                  </div>
+                </div>
+                <div className="flex items-center space-x-3">
+                  <Brain className="w-5 h-5 text-gray-600" />
+                  <div>
+                    <p className="text-sm text-gray-600">Plano</p>
+                    <p className="font-medium">Pro (Todas as funcionalidades)</p>
+                  </div>
+                </div>
+              </div>
+            </div>
+          </div>
+        )}
+      </div>
+      
+      {/* Modals */}
+      <CategoryModal
+        show={showCategoryModal}
+        onClose={() => {
+          setShowCategoryModal(false);
+          setEditingCategory(null);
+        }}
+        onSave={handleSaveCategory}
+        category={editingCategory}
+        type={categoryType}
+      />
+      
+      <AccountModal
+        show={showAccountModal}
+        onClose={() => {
+          setShowAccountModal(false);
+          setEditingAccount(null);
+        }}
+        onSave={handleSaveAccount}
+        account={editingAccount}
+      />
+      
+      <TransactionModal
+        show={showTransactionModal}
+        onClose={() => {
+          setShowTransactionModal(false);
+          setEditingTransaction(null);
+        }}
+        onSave={handleSaveTransaction}
+        transaction={editingTransaction}
+        categories={[...categories.expense, ...categories.income, ...categories.investment]}
+        accounts={accounts}
+      />
+      
+      <ImportModal
+        show={showImportModal}
+        onClose={() => setShowImportModal(false)}
+        onSave={handleBulkImportTransactions}
+        categories={categories}
+        accounts={accounts}
+        userId={user?.id}
+      />
+    </div>
+  );
+};
+
+export default App;
+        
+
+
+
+
+
+
+
+
+
+
+
+
+