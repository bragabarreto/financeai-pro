--- conflicted
+++ resolved
@@ -322,14 +322,9 @@
     if (FIELD_PATTERNS.paymentMethod.values.paycheck.some(val => normalizedPayment.includes(val))) {
       return 'paycheck';
     }
-<<<<<<< HEAD
-    if (FIELD_PATTERNS.paymentMethod.values.boleto_bancario.some(val => normalizedPayment.includes(val))) {
-      return 'boleto_bancario';
-=======
     // Map bank_account to transfer for better specificity
     if (FIELD_PATTERNS.paymentMethod.values.bank_account.some(val => normalizedPayment.includes(val))) {
       return 'transfer';
->>>>>>> b9cc6720
     }
   }
   
